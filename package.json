--- conflicted
+++ resolved
@@ -1,10 +1,6 @@
 {
   "name": "@vcmap/print",
-<<<<<<< HEAD
   "version": "2.0.0-rc.0",
-=======
-  "version": "1.0.11",
->>>>>>> f69e783d
   "description": "VC Map Plugin for taking screenshots and creating PDFs of the current view of the map.",
   "main": "src/index.js",
   "scripts": {
@@ -47,30 +43,19 @@
   },
   "prettier": "@vcsuite/eslint-config/prettier.js",
   "dependencies": {
-<<<<<<< HEAD
     "@vcsuite/check": "^2.1.0",
-=======
-    "@vcsuite/check": "^1.1.2",
->>>>>>> f69e783d
     "@vcsuite/logger": "^1.0.1",
     "@vcsuite/parsers": "^1.0.3",
     "jspdf": "^2.5.1"
   },
   "peerDependencies": {
-<<<<<<< HEAD
-    "@vcmap/core": "^6.0.0-rc.2",
-    "@vcmap/ui": "^6.0.0-rc.2",
+    "@vcmap/core": "6.0.0-rc.7",
+    "@vcmap/ui": "6.0.0-rc.7",
     "vue": "~3.4.27",
     "vuetify": "^3.6.12"
-=======
-    "@vcmap/core": "^5.0.0",
-    "@vcmap/ui": "^5.0.0",
-    "vue": "~2.7.3",
-    "vuetify": "~2.6.7"
->>>>>>> f69e783d
   },
   "devDependencies": {
-    "@vcmap/plugin-cli": "^4.0.0-rc.2",
+    "@vcmap/plugin-cli": "^4.0.0-rc.5",
     "@vcsuite/eslint-config": "^3.0.8"
   },
   "mapVersion": "^6.0"
